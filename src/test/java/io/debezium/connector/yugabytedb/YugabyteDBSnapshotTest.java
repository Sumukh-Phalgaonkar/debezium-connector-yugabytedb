--- conflicted
+++ resolved
@@ -983,14 +983,14 @@
         waitAndFailIfCannotConsume(new ArrayList<>(), recordsCount);
     }
 
-<<<<<<< HEAD
     static Stream<Arguments> streamTypeProviderForSnapshotWithColocation() {
         return Stream.of(
                 Arguments.of(false, false, true), // Older stream with colocation
                 Arguments.of(false, false, false), // Older stream without colocation
                 Arguments.of(true, true, true), // USE_SNAPSHOT stream with colocation
                 Arguments.of(true, true, false));  // USE_SNAPSHOT stream without colocation
-=======
+    }
+    
     private int insertStreamingRecordsInAllTables() {
         // Inserting 1001 records to test_1
         TestHelper.executeInDatabase("INSERT INTO test_1 VALUES (generate_series(1000, 1100));", DEFAULT_COLOCATED_DB_NAME);
@@ -1005,6 +1005,5 @@
         TestHelper.executeInDatabase("INSERT INTO test_no_colocated VALUES (generate_series(4000, 4400));", DEFAULT_COLOCATED_DB_NAME);
         final int totalRecordsInserted = 101 + 201 + 301 + 401;
         return totalRecordsInserted;
->>>>>>> 195a87e4
     }
 }