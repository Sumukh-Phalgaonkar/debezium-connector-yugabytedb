/*
 * Copyright Debezium Authors.
 *
 * Licensed under the Apache Software License version 2.0, available at http://www.apache.org/licenses/LICENSE-2.0
 */
package io.debezium.connector.yugabytedb.connection.pgproto;

import java.math.BigDecimal;
import java.nio.charset.Charset;
import java.sql.SQLException;
import java.time.Duration;
import java.time.Instant;
import java.time.LocalDate;
import java.time.OffsetDateTime;
import java.time.OffsetTime;
import java.time.ZoneOffset;
import java.time.temporal.ChronoUnit;

import org.postgresql.geometric.PGpoint;
import org.postgresql.jdbc.PgArray;
import org.postgresql.util.PGmoney;
import org.slf4j.Logger;
import org.slf4j.LoggerFactory;
import org.yb.Common;

import io.debezium.connector.yugabytedb.PgOid;
import io.debezium.connector.yugabytedb.YugabyteDBStreamingChangeEventSource.PgConnectionSupplier;
import io.debezium.connector.yugabytedb.YugabyteDBType;
import io.debezium.connector.yugabytedb.YugabyteDBTypeRegistry;
import io.debezium.connector.yugabytedb.YugabyteDBValueConverter;
import io.debezium.connector.yugabytedb.connection.AbstractColumnValue;
import io.debezium.connector.yugabytedb.connection.wal2json.DateTimeFormat;
import io.debezium.data.SpecialValueDecimal;
import io.debezium.time.Conversions;

/**
<<<<<<< HEAD
 * Replication message column sent by YugabyteDB CDCService
=======
 * Replication message column
 *
 * @author Suranjan Kumar
>>>>>>> 264d9a06
 */
public class YbProtoColumnValue extends AbstractColumnValue<Common.DatumMessagePB> {

    private static final Logger LOGGER = LoggerFactory.getLogger(YbProtoColumnValue.class);

    /**
     * A number used by PostgreSQL to define minimum timestamp (inclusive).
     * Defined in timestamp.h
     */
    private static final long TIMESTAMP_MIN = -211813488000000000L;

    /**
     * A number used by PostgreSQL to define maximum timestamp (exclusive).
     * Defined in timestamp.h
     */
    private static final long TIMESTAMP_MAX = 9223371331200000000L;

    private Common.DatumMessagePB value;

    public YbProtoColumnValue(Common.DatumMessagePB value) {
        this.value = value;
    }

    @Override
    public Common.DatumMessagePB getRawValue() {
        return value;
    }

    @Override
    public boolean isNull() {
        return value.hasDatumMissing();
    }

    @Override
    public String asString() {
        if (value.hasDatumString()) {
            return value.getDatumString();
        }
        else if (value.hasDatumBytes()) {
            return new String(asByteArray(), Charset.forName("UTF-8"));
        }
        return null;
    }

    @Override
    public Boolean asBoolean() {
        if (value.hasDatumBool()) {
            return value.getDatumBool();
        }

        final String s = asString();
        if (s != null) {
            if (s.equalsIgnoreCase("t")) {
                return Boolean.TRUE;
            }
            else if (s.equalsIgnoreCase("f")) {
                return Boolean.FALSE;
            }
        }
        return null;
    }

    @Override
    public Integer asInteger() {
        if (value.hasDatumInt32()) {
            return value.getDatumInt32();
        }

        final String s = asString();
        return s != null ? Integer.valueOf(s) : null;
    }

    @Override
    public Long asLong() {
        if (value.hasDatumInt64()) {
            return value.getDatumInt64();
        }

        final String s = asString();
        return s != null ? Long.valueOf(s) : null;
    }

    @Override
    public Float asFloat() {
        if (value.hasDatumFloat()) {
            return value.getDatumFloat();
        }

        final String s = asString();
        return s != null ? Float.valueOf(s) : null;
    }

    @Override
    public Double asDouble() {
        if (value.hasDatumDouble()) {
            return value.getDatumDouble();
        }

        final String s = asString();
        return s != null ? Double.valueOf(s) : null;
    }

    @Override
    public Object asDecimal() {
        if (value.hasDatumDouble()) {
            return value.getDatumDouble();
        }

        final String s = asString();
        if (s != null) {
            return YugabyteDBValueConverter.toSpecialValue(s).orElseGet(() -> new SpecialValueDecimal(new BigDecimal(s)));
        }
        return null;
    }

    @Override
    public byte[] asByteArray() {
        return value.hasDatumBytes() ? value.getDatumBytes().toByteArray() : null;
    }

    @Override
    public LocalDate asLocalDate() {
        if (value.hasDatumInt32()) {
            return LocalDate.ofEpochDay(value.getDatumInt32());
        }

        final String s = asString();
        return s != null ? DateTimeFormat.get().date(s) : null;
    }

    @Override
    public Object asTime() {
        if (value.hasDatumInt64()) {
            return Duration.of(value.getDatumInt64(), ChronoUnit.MICROS);
        }

        final String s = asString();
        if (s != null) {
            return DateTimeFormat.get().time(s);
        }
        return null;
    }

    @Override
    public OffsetTime asOffsetTimeUtc() {
        if (value.hasDatumDouble()) {
            return Conversions.toInstantFromMicros((long) value.getDatumDouble()).atOffset(ZoneOffset.UTC).toOffsetTime();
        }

        final String s = asString();
        return s != null ? DateTimeFormat.get().timeWithTimeZone(s) : null;
    }

    @Override
    public OffsetDateTime asOffsetDateTimeAtUtc() {
        if (value.hasDatumInt64()) {
            if (value.getDatumInt64() >= TIMESTAMP_MAX) {
                LOGGER.trace("Infinite(+) value '{}' arrived from database", value.getDatumInt64());
                return YugabyteDBValueConverter.POSITIVE_INFINITY_OFFSET_DATE_TIME;
            }
            else if (value.getDatumInt64() < TIMESTAMP_MIN) {
                LOGGER.trace("Infinite(-) value '{}' arrived from database", value.getDatumInt64());
                return YugabyteDBValueConverter.NEGATIVE_INFINITY_OFFSET_DATE_TIME;
            }
            return Conversions.toInstantFromMicros(value.getDatumInt64()).atOffset(ZoneOffset.UTC);
        }

        final String s = asString();
        return s != null ? DateTimeFormat.get().timestampWithTimeZoneToOffsetDateTime(s).withOffsetSameInstant(ZoneOffset.UTC) : null;
    }

    @Override
    public Instant asInstant() {
        if (value.hasDatumInt64()) {
            if (value.getDatumInt64() >= TIMESTAMP_MAX) {
                LOGGER.trace("Infinite(+) value '{}' arrived from database", value.getDatumInt64());
                return YugabyteDBValueConverter.POSITIVE_INFINITY_INSTANT;
            }
            else if (value.getDatumInt64() < TIMESTAMP_MIN) {
                LOGGER.trace("Infinite(-) value '{}' arrived from database", value.getDatumInt64());
                return YugabyteDBValueConverter.NEGATIVE_INFINITY_INSTANT;
            }
            return Conversions.toInstantFromMicros(value.getDatumInt64());
        }

        final String s = asString();
        return s != null ? DateTimeFormat.get().timestampToInstant(asString()) : null;
    }

    @Override
    public Object asLocalTime() {
        return asTime();
    }

    @Override
    public Object asInterval() {
        if (value.hasDatumDouble()) {
            return value.getDatumDouble();
        }

        final String s = asString();
        return s != null ? super.asInterval() : null;
    }

    @Override
    public PGmoney asMoney() {
        if (value.hasDatumInt64()) {
            return new PGmoney(value.getDatumInt64() / 100.0);
        }
        return super.asMoney();
    }

    @Override
    public PGpoint asPoint() {
        // if (value.hasDatumPoint()) {
        // PgProto.Point datumPoint = value.getDatumPoint();
        // return new PGpoint(datumPoint.getX(), datumPoint.getY());
        // }
        // else if (value.hasDatumBytes()) {
        // return super.asPoint();
        // }
        return null;
    }

    @Override
    public boolean isArray(YugabyteDBType type) {
        final int oidValue = type.getOid();
        switch (oidValue) {
            case PgOid.INT2_ARRAY:
            case PgOid.INT4_ARRAY:
            case PgOid.INT8_ARRAY:
            case PgOid.TEXT_ARRAY:
            case PgOid.NUMERIC_ARRAY:
            case PgOid.FLOAT4_ARRAY:
            case PgOid.FLOAT8_ARRAY:
            case PgOid.BOOL_ARRAY:
            case PgOid.DATE_ARRAY:
            case PgOid.TIME_ARRAY:
            case PgOid.TIMETZ_ARRAY:
            case PgOid.TIMESTAMP_ARRAY:
            case PgOid.TIMESTAMPTZ_ARRAY:
            case PgOid.BYTEA_ARRAY:
            case PgOid.VARCHAR_ARRAY:
            case PgOid.OID_ARRAY:
            case PgOid.BPCHAR_ARRAY:
            case PgOid.MONEY_ARRAY:
            case PgOid.NAME_ARRAY:
            case PgOid.INTERVAL_ARRAY:
            case PgOid.CHAR_ARRAY:
            case PgOid.VARBIT_ARRAY:
            case PgOid.UUID_ARRAY:
            case PgOid.XML_ARRAY:
            case PgOid.POINT_ARRAY:
            case PgOid.JSONB_ARRAY:
            case PgOid.JSON_ARRAY:
            case PgOid.REF_CURSOR_ARRAY:
            case PgOid.INET_ARRAY:
            case PgOid.CIDR_ARRAY:
            case PgOid.MACADDR_ARRAY:
            case PgOid.MACADDR8_ARRAY:
            case PgOid.TSRANGE_ARRAY:
            case PgOid.TSTZRANGE_ARRAY:
            case PgOid.DATERANGE_ARRAY:
            case PgOid.INT4RANGE_ARRAY:
            case PgOid.NUM_RANGE_ARRAY:
            case PgOid.INT8RANGE_ARRAY:
                return true;
            default:
                return type.isArrayType();
        }
    }

    @Override
    public Object asArray(String columnName, YugabyteDBType type, String fullType, PgConnectionSupplier connection) {
        // Currently the logical decoding plugin sends unhandled types as a byte array containing the string
        // representation (in Postgres) of the array value.
        // The approach to decode this is sub-optimal but the only way to improve this is to update the plugin.
        // Reasons for it being sub-optimal include:
        // 1. It requires a Postgres JDBC connection to deserialize
        // 2. The byte-array is a serialised string but we make the assumption its UTF-8 encoded (which it will
        // be in most cases)
        // 3. For larger arrays and especially 64-bit integers and the like it is less efficient sending string
        // representations over the wire.
        try {
            /*
             * byte[] data = asByteArray();
             * if (data == null) {
             * return null;
             * }
             */
            final String dataString = asString();
            return new PgArray(connection.get(), type.getOid(), dataString);
            /*
             * String dataString = new String(data, Charset.forName("UTF-8"));
             * PgArray arrayData = new PgArray(connection.get(), (int) value.getColumnType(), dataString);
             * Object deserializedArray = arrayData.getArray();
             * return Arrays.asList((Object[]) deserializedArray);
             */
        }
        catch (SQLException e) {
            LOGGER.warn("Unexpected exception trying to process PgArray column '{}'", value.getColumnName(), e);
        }
        return null;
    }

    @Override
    public Object asDefault(YugabyteDBTypeRegistry yugabyteDBTypeRegistry, int columnType, String columnName, String fullType, boolean includeUnknownDatatypes,
                            PgConnectionSupplier connection) {
        final YugabyteDBType type = yugabyteDBTypeRegistry.get(columnType);
        if (type.getOid() == yugabyteDBTypeRegistry.geometryOid() ||
                type.getOid() == yugabyteDBTypeRegistry.geographyOid() ||
                type.getOid() == yugabyteDBTypeRegistry.citextOid() ||
                type.getOid() == yugabyteDBTypeRegistry.hstoreOid()) {
            return asByteArray();
        }

        // unknown data type is sent by decoder as binary value
        if (includeUnknownDatatypes) {
            return asByteArray();
        }

        return asString();
    }
}<|MERGE_RESOLUTION|>--- conflicted
+++ resolved
@@ -34,13 +34,9 @@
 import io.debezium.time.Conversions;
 
 /**
-<<<<<<< HEAD
  * Replication message column sent by YugabyteDB CDCService
-=======
- * Replication message column
  *
  * @author Suranjan Kumar
->>>>>>> 264d9a06
  */
 public class YbProtoColumnValue extends AbstractColumnValue<Common.DatumMessagePB> {
 
